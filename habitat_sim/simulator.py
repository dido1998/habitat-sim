#!/usr/bin/env python3

# Copyright (c) Facebook, Inc. and its affiliates.
# This source code is licensed under the MIT license found in the
# LICENSE file in the root directory of this source tree.

import os.path as osp
from typing import Dict, List, Optional

import attr
import magnum as mn
import numpy as np

import habitat_sim.bindings as hsim
import habitat_sim.errors
from habitat_sim import utils
from habitat_sim.agent import Agent, AgentConfiguration, AgentState
from habitat_sim.logging import logger
from habitat_sim.nav import GreedyGeodesicFollower


@attr.s(auto_attribs=True, slots=True)
class Configuration(object):
    sim_cfg: Optional[hsim.SimulatorConfiguration] = None
    agents: Optional[List[AgentConfiguration]] = None


@attr.s(auto_attribs=True)
class Simulator:
    config: Configuration
    agents: List[Agent] = attr.ib(factory=list, init=False)
    pathfinder: hsim.PathFinder = attr.ib(default=None, init=False)
    _sim: hsim.SimulatorBackend = attr.ib(default=None, init=False)
    _num_total_frames: int = attr.ib(default=0, init=False)
    _default_agent: Agent = attr.ib(init=False, default=None)
    _sensors: Dict = attr.ib(factory=dict, init=False)

    def __attrs_post_init__(self):
        config = self.config
        self.config = None
        self.reconfigure(config)

    def close(self):
        for sensor in self._sensors.values():
            del sensor

        self._sensors = {}

        for agent in self.agents:
            del agent

        self.agents = []

        del self._default_agent
        self._default_agent = None

        if self._sim is not None:
            del self._sim
            self._sim = None

    def seed(self, new_seed):
        self._sim.seed(new_seed)

    def reset(self):
        self._sim.reset()
        return self.get_sensor_observations()

    def _config_backend(self, config: Configuration):
        if self._sim is None:
            self._sim = hsim.SimulatorBackend(config.sim_cfg)
        else:
            self._sim.reconfigure(config.sim_cfg)

    def _config_agents(self, config: Configuration):
        if self.config is not None and self.config.agents == config.agents:
            return

        self.agents = [
            Agent(
                self._sim.get_active_scene_graph().get_root_node().create_child(), cfg
            )
            for cfg in config.agents
        ]

    def _config_pathfinder(self, config: Configuration):
        if "navmesh" in config.sim_cfg.scene.filepaths:
            navmesh_filenname = config.sim_cfg.scene.filepaths["navmesh"]
        else:
            navmesh_filenname = osp.splitext(config.sim_cfg.scene.id)[0] + ".navmesh"

        self.pathfinder = hsim.PathFinder()
        if osp.exists(navmesh_filenname):
            self.pathfinder.load_nav_mesh(navmesh_filenname)
            logger.info(f"Loaded navmesh {navmesh_filenname}")
        else:
            logger.warning(
                f"Could not find navmesh {navmesh_filenname}, no collision checking will be done"
            )

    def reconfigure(self, config: Configuration):
        assert len(config.agents) > 0

        config.sim_cfg.create_renderer = any(
            map(lambda cfg: len(cfg.sensor_specifications) > 0, config.agents)
        )

        if self.config == config:
            return

        # NB: Configure backend last as this gives more time for python's GC
        # to delete any previous instances of the simulator
        # TODO: can't do the above, sorry -- the Agent constructor needs access
        # to self._sim.get_active_scene_graph()
        self._config_backend(config)
        self._config_agents(config)
        self._config_pathfinder(config)

        for i in range(len(self.agents)):
            self.agents[i].controls.move_filter_fn = self._step_filter

        self._default_agent = self.get_agent(config.sim_cfg.default_agent_id)

        agent_cfg = config.agents[config.sim_cfg.default_agent_id]
        self._sensors = {}
        for spec in agent_cfg.sensor_specifications:
            self._sensors[spec.uuid] = Sensor(
                sim=self._sim, agent=self._default_agent, sensor_id=spec.uuid
            )

        for i in range(len(self.agents)):
            self.initialize_agent(i)

        self.config = config

    def get_agent(self, agent_id):
        return self.agents[agent_id]

    def initialize_agent(self, agent_id, initial_state=None):
        agent = self.get_agent(agent_id=agent_id)
        if initial_state is None:
            initial_state = AgentState()
            initial_state.position = self.pathfinder.get_random_navigable_point()
            initial_state.rotation = utils.quat_from_angle_axis(
                np.random.uniform(0, 2.0 * np.pi), np.array([0, 1, 0])
            )

        agent.set_state(initial_state)
        self._last_state = agent.state
        return agent

    def sample_random_agent_state(self, state_to_return):
        return self._sim.sample_random_agent_state(state_to_return)

    @property
    def semantic_scene(self):
        return self._sim.semantic_scene

    def get_sensor_observations(self):
        observations = {}

        for sensor_uuid, sensor in self._sensors.items():
            observations[sensor_uuid] = sensor.get_observation()

        return observations

    def last_state(self):
        return self._last_state

    def step(self, action):
        self._num_total_frames += 1
        collided = self._default_agent.act(action)
        self._last_state = self._default_agent.get_state()

        observations = self.get_sensor_observations()
        # Whether or not the action taken resulted in a collision
        observations["collided"] = collided

        return observations

    def make_greedy_follower(self, agent_id: int = 0, goal_radius: float = None):
        return GreedyGeodesicFollower(
            self.pathfinder, self.get_agent(agent_id), goal_radius
        )

    def _step_filter(self, start_pos, end_pos):
        if self.pathfinder.is_loaded:
            end_pos = self.pathfinder.try_step(start_pos, end_pos)

        return end_pos

    def __del__(self):
        self.close()


class Sensor:
    r"""Wrapper around habitat_sim.Sensor

    TODO(MS) define entire Sensor class in python, reducing complexity
    """

    def __init__(self, sim, agent, sensor_id):
        self._sim = sim
        self._agent = agent

        # sensor is an attached object to the scene node
        # store such "attached object" in _sensor_object
        self._sensor_object = self._agent.sensors.get(sensor_id)
        self._spec = self._sensor_object.specification()

        # NB: Graphics APIs tend to use H x W, so use that here
        self._sensor_object.bind_rendering_target(
            self._sim.create_rendering_target(self._sensor_object.framebuffer_size)
        )

        if self._spec.gpu2gpu_transfer:
            assert (
                hsim.gpu_gpu_enabled
            ), "Must build habitat sim with '--with-gpu-gpu' flag for gpu2gpu-transfer"

            import torch

            device = torch.device(
                "cuda", self._sensor_object.rendering_target.gpu_device_id
            )

            resolution = self._spec.resolution
            if self._spec.sensor_type == hsim.SensorType.SEMANTIC:
                self._buffer = torch.empty(
                    resolution[0], resolution[1], dtype=torch.int32, device=device
                )
            elif self._spec.sensor_type == hsim.SensorType.DEPTH:
                self._buffer = torch.empty(
                    resolution[0], resolution[1], dtype=torch.float32, device=device
                )
            else:
                self._buffer = torch.empty(
                    resolution[0], resolution[1], 4, dtype=torch.uint8, device=device
                )
        else:
            if self._spec.sensor_type == hsim.SensorType.SEMANTIC:
                self._buffer = np.empty(
                    (self._spec.resolution[0], self._spec.resolution[1]),
                    dtype=np.uint32,
                )
            elif self._spec.sensor_type == hsim.SensorType.DEPTH:
                self._buffer = np.empty(
                    (self._spec.resolution[0], self._spec.resolution[1]),
                    dtype=np.float32,
                )
            else:
                self._buffer = np.empty(
                    (
                        self._spec.resolution[0],
                        self._spec.resolution[1],
                        self._spec.channels,
                    ),
                    dtype=np.uint8,
                )

    def get_observation(self):
        # draw the scene with the visual sensor:
        # it asserts the sensor is a visual sensor;
        # internally it will set the camera parameters (from the sensor) to the
        # default render camera in the scene so that
        # it has correct modelview matrix, projection matrix to render the scene
        # sanity check:

        # see if the sensor is attached to a scene graph, otherwise it is invalid,
        # and cannot make any observation
        if not self._sensor_object.object:
            raise habitat_sim.errors.InvalidAttachedObject(
                "Sensor observation requested but sensor is invalid.\
                 (has it been detached from a scene node?)"
            )

        # get the correct scene graph based on application
        if self._spec.sensor_type == hsim.SensorType.SEMANTIC:
            if self._sim.semantic_scene is None:
                raise RuntimeError(
                    "SemanticSensor observation requested but no SemanticScene is loaded"
                )
            scene = self._sim.get_active_semantic_scene_graph()
        else:  # SensorType is DEPTH or any other type
            scene = self._sim.get_active_scene_graph()

        # now, connect the agent to the root node of the current scene graph

        # sanity check is not needed on agent:
        # because if a sensor is attached to a scene graph,
        # it implies the agent is attached to the same scene graph
        # (it assumes backend simulator will guarantee it.)

        agent_node = self._agent.scene_node
        agent_node.parent = scene.get_root_node()

        with self._sensor_object.rendering_target as tgt:
            self._sim.renderer.draw(self._sensor_object, scene)

            if self._spec.gpu2gpu_transfer:
                import torch

                with torch.cuda.device(self._buffer.device):
                    if self._spec.sensor_type == hsim.SensorType.SEMANTIC:
                        tgt.read_frame_object_id_gpu(self._buffer.data_ptr())
                    elif self._spec.sensor_type == hsim.SensorType.DEPTH:
                        tgt.read_frame_depth_gpu(self._buffer.data_ptr())
                    else:
                        tgt.read_frame_rgba_gpu(self._buffer.data_ptr())

                    return self._buffer.flip(0)
            else:
                size = self._sensor_object.framebuffer_size
                if self._spec.sensor_type == hsim.SensorType.SEMANTIC:
<<<<<<< HEAD
                    tgt.read_frame_object_id(self._buffer)
                elif self._spec.sensor_type == hsim.SensorType.DEPTH:
                    tgt.read_frame_depth(self._buffer)
                else:
                    tgt.read_frame_rgba(
                        self._buffer.reshape(self._spec.resolution[0], -1)
                    )
=======
                    tgt.read_frame_object_id(
                        mn.MutableImageView2D(mn.PixelFormat.R32UI, size, self._buffer)
                    )
                    return np.flip(self._buffer, axis=0).copy()
                elif self._spec.sensor_type == hsim.SensorType.DEPTH:
                    tgt.read_frame_depth(
                        mn.MutableImageView2D(mn.PixelFormat.R32F, size, self._buffer)
                    )
                    return np.flip(self._buffer, axis=0).copy()
                else:
                    tgt.read_frame_rgba(
                        mn.MutableImageView2D(
                            mn.PixelFormat.RGBA8UNORM, size, self._buffer
                        )
                    )
                    return np.flip(
                        self._buffer.reshape(
                            (
                                self._spec.resolution[0],
                                self._spec.resolution[1],
                                self._spec.channels,
                            )
                        ),
                        axis=0,
                    ).copy()
>>>>>>> 0edde366

                return np.flip(self._buffer, axis=0)<|MERGE_RESOLUTION|>--- conflicted
+++ resolved
@@ -310,41 +310,22 @@
                     return self._buffer.flip(0)
             else:
                 size = self._sensor_object.framebuffer_size
+
                 if self._spec.sensor_type == hsim.SensorType.SEMANTIC:
-<<<<<<< HEAD
-                    tgt.read_frame_object_id(self._buffer)
-                elif self._spec.sensor_type == hsim.SensorType.DEPTH:
-                    tgt.read_frame_depth(self._buffer)
-                else:
-                    tgt.read_frame_rgba(
-                        self._buffer.reshape(self._spec.resolution[0], -1)
-                    )
-=======
                     tgt.read_frame_object_id(
                         mn.MutableImageView2D(mn.PixelFormat.R32UI, size, self._buffer)
                     )
-                    return np.flip(self._buffer, axis=0).copy()
                 elif self._spec.sensor_type == hsim.SensorType.DEPTH:
                     tgt.read_frame_depth(
                         mn.MutableImageView2D(mn.PixelFormat.R32F, size, self._buffer)
                     )
-                    return np.flip(self._buffer, axis=0).copy()
                 else:
                     tgt.read_frame_rgba(
                         mn.MutableImageView2D(
-                            mn.PixelFormat.RGBA8UNORM, size, self._buffer
+                            mn.PixelFormat.RGBA8UNORM,
+                            size,
+                            self._buffer.reshape(self._spec.resolution[0], -1),
                         )
                     )
-                    return np.flip(
-                        self._buffer.reshape(
-                            (
-                                self._spec.resolution[0],
-                                self._spec.resolution[1],
-                                self._spec.channels,
-                            )
-                        ),
-                        axis=0,
-                    ).copy()
->>>>>>> 0edde366
 
                 return np.flip(self._buffer, axis=0)